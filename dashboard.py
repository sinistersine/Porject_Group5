--- conflicted
+++ resolved
@@ -9,7 +9,6 @@
 # Sidebar: upload Excel-bestand
 uploaded_file = st.sidebar.file_uploader("Upload het busplan (Excel)", type=["xlsx"])
 
-<<<<<<< HEAD
 # Tabs bovenaan
 tab_gantt, tab_visuals, tab_analysis = st.tabs(["📊 Gantt Chart", "📈 Visualisaties", "🔍 Analyse"])
 
@@ -68,52 +67,12 @@
 with tab_analysis:
     st.subheader("🔍 Analyse")
     st.write("Hier kun je inzichten tonen, zoals gemiddelde reistijd, idle-tijd, etc.")
-=======
-st.set_page_config(page_title="Bus Scheduling Dashboard", layout="wide")
 st.title("Bus Scheduling & Energy Dashboard")
 st.write(
     "1) Upload your bus schedule file below. "
     "Then switch between the Schedule and Energy tabs to view the cleaned table, "
 )
-
-# run the app with: streamlit run dashboard.py
-
-# FILE UPLOAD
-df_schedule = st.file_uploader(
-    " 1) Upload your bus schedule file (CSV or Excel)",
-    type=["csv", "xlsx"])
-
-df_distancematrix = pd.read_excel("distancematrix.xlsx")
-
-# THE TABS
-tab_schedule, tab_energy= st.tabs(["Bus schedule", "Energy consumption"])
-
-# THE ENERGY TAB
-with tab_energy:
-    tab_energy.subheader("Example of energy consumption data")
-    df = rng(0).standard_normal((10, 1))
-    tab_energy.line_chart(df, color="#f178a1")
-    """
-    Validates battery status throughout the bus schedule and adds state of charge (SOC) as a column.
-    Returns rows where SOC drops below the minimum.
-    """
-
-        
-
-        
-        
-        
-        
-        
     
     
     
-    
-# TBE SCHEDULE TAB
-with tab_schedule:
-    st.header("Bus Schedule")
-    
-    
-    
-    
->>>>>>> bf7e775a
+    