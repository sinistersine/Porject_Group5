--- conflicted
+++ resolved
@@ -172,11 +172,7 @@
     return fig
 
 with tab_gantt:
-<<<<<<< HEAD
-    st.subheader("📊 Gantt Chart")
-=======
     st.subheader("📊 Gantt-diagram – Selecteer bus om in of uit te zoomen")
->>>>>>> aef95839
     if uploaded_file:
         df = load_data(uploaded_file)
 
@@ -187,13 +183,9 @@
             options=[0] + bus_options,
             default=[0],
             format_func=lambda x: f"Bus {int(x)}" if x != 0 else "Alle bussen"
-        )
-
-        fig = plot_gantt_interactive(df, selected_buses)
-        st.plotly_chart(fig, use_container_width=True)
-
-<<<<<<< HEAD
-=======
+)
+
+
         # Filter data op geselecteerde bus(s)
         if 0 in selected_buses or not selected_buses:  # 0 = Alle bussen
             df_plot = df.copy()
@@ -222,7 +214,22 @@
                 "idle": "#FDB79F"            # perzik
             }
         )
->>>>>>> aef95839
+
+        # Layout
+        base_date = df_plot['start time'].min().date()
+        start_range = pd.Timestamp(f"{base_date} 05:00:00")
+        end_range = pd.Timestamp(f"{base_date} 01:00:00") + pd.Timedelta(days=1)
+        fig.update_xaxes(range=[start_range, end_range])
+        fig.update_yaxes(title="Bus", autorange="reversed")
+        fig.update_layout(
+            height=400 + 30*len(df_plot['bus'].unique()),
+            margin=dict(l=20, r=20, t=40, b=20),
+            dragmode='zoom'
+        )
+        fig.update_traces(marker=dict(line=dict(color='black', width=1)))
+
+        st.plotly_chart(fig, use_container_width=True)
+
 
 
 # Tab 2: Visualisaties
